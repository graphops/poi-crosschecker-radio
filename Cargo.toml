[package]
name = "poi-radio"
version = "0.0.13"
edition = "2021"
authors = ["GraphOps (axiomatic-aardvark, hopeyen)"]
description="POI Radio monitors subgraph data integrity in real time using Graphcast SDK"
license="Apache-2.0"
repository="https://github.com/graphops/poi-radio"
keywords=["graphprotocol", "data-integrity", "Indexer", "waku", "p2p"]
categories=["network-programming", "web-programming::http-client"]

[dependencies]
<<<<<<< HEAD
graphcast-sdk = { git = "https://github.com/graphops/graphcast-sdk", branch = "hope/indexing-statuses-schema" }
=======
graphcast-sdk = { git = "http://github.com/graphops/graphcast-sdk" }
>>>>>>> 10797b01
prost = "0.11"
once_cell = "1.15"
chrono = "0.4"
serde = "1.0.147"
serde_json = "1.0.87"
sha3 = "0.10.6"
tokio = { version = "1.1.1", features = ["full", "rt"] }
anyhow = "1.0.69"
graphql_client = "0.9.0"
serde_derive = "1.0.114"
reqwest = { version = "0.11.0", features = ["json"] }
thiserror = "1.0.40"
regex = "1.7.1"
<<<<<<< HEAD
ethers-contract = "2.0.0"
ethers-core = "2.0.0"
ethers-derive-eip712 = "2.0.2"
=======
ethers = "2.0.3"
ethers-contract = "2.0.3"
ethers-core = "2.0.3"
ethers-derive-eip712 = "1.0.2"
>>>>>>> 10797b01
partial_application = "0.2.1"
num-bigint = "0.4.3"
num-traits = "0.2.15"
wiremock = "0.5.16"
dotenv = "0.15"
rand = "0.8.5"
secp256k1 = "0.25.0"
hex = "0.4.3"
tracing = "0.1"
tracing-subscriber = "0.3"
autometrics = {version = "0.3.2", features = ["prometheus-exporter", ]}
axum = "0.5"
prometheus = "0.13.3"
# async-graphql = { version = "5.0", features = ["chrono", "dataloader"] }
tower-http = { version = "0.4.0", features = ["trace", "cors"] }
# async-graphql-axum = "5.0.7"
# axum-macros = "0.3.7"
async-graphql = "4.0.16"
async-graphql-axum = "4.0.16"
metrics = "0.20.1"
metrics-exporter-prometheus = "0.11.0"
opentelemetry = {version = "0.18.0", features = ["rt-tokio"]}
opentelemetry-jaeger = {version = "0.17.0", features = ["rt-tokio"]}
tracing-opentelemetry = "0.18.0"

[dev-dependencies.cargo-husky]
version = "1"
default-features = false # Disable features which are enabled by default
features = ["precommit-hook", "run-cargo-fmt", "run-cargo-clippy"]<|MERGE_RESOLUTION|>--- conflicted
+++ resolved
@@ -10,11 +10,7 @@
 categories=["network-programming", "web-programming::http-client"]
 
 [dependencies]
-<<<<<<< HEAD
-graphcast-sdk = { git = "https://github.com/graphops/graphcast-sdk", branch = "hope/indexing-statuses-schema" }
-=======
 graphcast-sdk = { git = "http://github.com/graphops/graphcast-sdk" }
->>>>>>> 10797b01
 prost = "0.11"
 once_cell = "1.15"
 chrono = "0.4"
@@ -28,16 +24,10 @@
 reqwest = { version = "0.11.0", features = ["json"] }
 thiserror = "1.0.40"
 regex = "1.7.1"
-<<<<<<< HEAD
-ethers-contract = "2.0.0"
-ethers-core = "2.0.0"
-ethers-derive-eip712 = "2.0.2"
-=======
 ethers = "2.0.3"
 ethers-contract = "2.0.3"
 ethers-core = "2.0.3"
 ethers-derive-eip712 = "1.0.2"
->>>>>>> 10797b01
 partial_application = "0.2.1"
 num-bigint = "0.4.3"
 num-traits = "0.2.15"
